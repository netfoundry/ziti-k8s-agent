package common

import (
	"fmt"

	"github.com/spf13/cobra"
)

<<<<<<< HEAD
var Version = "0.1.3"
=======
// Version will be injected at build time
var Version = "v0.0.0"
>>>>>>> d0098d52

func NewVersionCmd() *cobra.Command {
	return &cobra.Command{
		Use:   "version",
		Short: "Show agent version",
		Run: func(cmd *cobra.Command, args []string) {
			fmt.Println(Version)
		},
	}
}<|MERGE_RESOLUTION|>--- conflicted
+++ resolved
@@ -6,12 +6,8 @@
 	"github.com/spf13/cobra"
 )
 
-<<<<<<< HEAD
-var Version = "0.1.3"
-=======
 // Version will be injected at build time
 var Version = "v0.0.0"
->>>>>>> d0098d52
 
 func NewVersionCmd() *cobra.Command {
 	return &cobra.Command{
