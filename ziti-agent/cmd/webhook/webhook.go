--- conflicted
+++ resolved
@@ -66,26 +66,6 @@
 
 	var responseObj runtime.Object
 	switch *gvk {
-<<<<<<< HEAD
-=======
-	case admissionv1beta1.SchemeGroupVersion.WithKind("AdmissionReview"):
-		requestedAdmissionReview, ok := obj.(*admissionv1beta1.AdmissionReview)
-		if !ok {
-			klog.Errorf("Expected v1beta1.AdmissionReview but got: %T", obj)
-			return
-		}
-		responseAdmissionReview := &admissionv1beta1.AdmissionReview{}
-		responseAdmissionReview.SetGroupVersionKind(*gvk)
-		responseAdmissionReview.Response = admit.admissionv1beta1(*requestedAdmissionReview)
-		responseAdmissionReview.Response.UID = requestedAdmissionReview.Request.UID
-		responseObj = responseAdmissionReview
-		responseJSON, err := json.Marshal(responseAdmissionReview)
-		if err != nil {
-			klog.Warningf("failed to marshal review response to JSON: %v", err)
-		} else {
-			klog.V(5).Infof("Review response:\n%s", string(responseJSON))
-		}
->>>>>>> d0098d52
 
 	case admissionv1.SchemeGroupVersion.WithKind("AdmissionReview"):
 		requestedAdmissionReview, ok := obj.(*admissionv1.AdmissionReview)
@@ -105,17 +85,12 @@
 		responseAdmissionReview.Response = admit.admissionv1(*requestedAdmissionReview)
 		responseAdmissionReview.Response.UID = requestedAdmissionReview.Request.UID
 		responseObj = responseAdmissionReview
-<<<<<<< HEAD
-
-		klog.Infof("Admission Response UID: %s", responseAdmissionReview.Response.UID)
-=======
 		responseJSON, err := json.Marshal(responseAdmissionReview)
 		if err != nil {
 			klog.Warningf("failed to marshal review response to JSON: %v", err)
 		} else {
 			klog.V(5).Infof("Review response:\n%s", string(responseJSON))
 		}
->>>>>>> d0098d52
 
 	default:
 		msg := fmt.Sprintf("Unsupported group version kind: %v", gvk)
@@ -142,7 +117,6 @@
 	}
 }
 
-<<<<<<< HEAD
 func zitiClientImpl() (*rest_management_api_client.ZitiEdgeManagement, error) {
 	// initialize ziti client
 	tlsCertificate, _ := tls.X509KeyPair(zitiAdminCert, zitiAdminKey)
@@ -211,24 +185,16 @@
 	)
 	serve(w, r, newAdmitHandler(zh.handleAdmissionRequest))
 
-=======
-func serveZitiTunnelSC(w http.ResponseWriter, r *http.Request) {
-	serve(w, r, newDelegateToV1AdmitHandler(handleZitiTunnelAdmission))
->>>>>>> d0098d52
 }
 
 func webhook(cmd *cobra.Command, args []string) {
 
-<<<<<<< HEAD
-	klog.Infof("Current version is %s", common.Version)
-=======
 	// load env vars to override the command line vars if any
 	lookupEnvVars()
 
 	klog.Infof("Running version is %s", common.Version)
 
 	// process certs passed from the file through the command line
->>>>>>> d0098d52
 	if certFile != "" && keyFile != "" {
 		cert, err = os.ReadFile(certFile)
 		if err != nil {
@@ -266,13 +232,9 @@
 		klog.Fatal("ziti admin cert, key, and root ca bundle are required as env var or run parameter, but at least one is missing")
 	}
 
-<<<<<<< HEAD
 	// klog.Infof("AC WH Server is listening on port %d", port)
 	http.HandleFunc("/ziti-tunnel", serveZitiTunnel)
 	http.HandleFunc("/ziti-router", serveZitiRouter)
-=======
-	http.HandleFunc("/ziti-tunnel", serveZitiTunnelSC)
->>>>>>> d0098d52
 	server := &http.Server{
 		Addr:      fmt.Sprintf(":%d", port),
 		TLSConfig: configTLS(cert, key),
