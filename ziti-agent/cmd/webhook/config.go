--- conflicted
+++ resolved
@@ -72,50 +72,24 @@
 
 	value, ok = os.LookupEnv("SIDECAR_IMAGE")
 	if ok && len(value) > 0 {
-<<<<<<< HEAD
-		tunnelImage = value
-	} else {
-		if len(tunnelImage) == 0 {
-			klog.Error(&MissingEnvVarError{variable: "SIDECAR_IMAGE"})
-			klog.Error(&MissingCmdLineVarError{variable: "SIDECAR_IMAGE"})
-		}
-=======
 		sidecarImage = value
 	}
 	if len(sidecarImage) == 0 {
 		klog.V(4).Info(&MissingEnvVarError{variable: "SIDECAR_IMAGE"})
 		klog.V(4).Info(&MissingCmdLineVarError{variable: "SIDECAR_IMAGE"})
->>>>>>> d0098d52
 	}
 
 	value, ok = os.LookupEnv("SIDECAR_IMAGE_VERSION")
 	if ok && len(value) > 0 {
-<<<<<<< HEAD
-		tunnelImageVersion = value
-	} else {
-		if len(tunnelImageVersion) == 0 {
-			klog.Error(&MissingEnvVarError{variable: "SIDECAR_IMAGE_VERSION"})
-			klog.Error(&MissingCmdLineVarError{variable: "SIDECAR_IMAGE_VERSION"})
-		}
-=======
 		sidecarImageVersion = value
 	}
 	if len(sidecarImageVersion) == 0 {
 		klog.V(4).Info(&MissingEnvVarError{variable: "SIDECAR_IMAGE_VERSION"})
 		klog.V(4).Info(&MissingCmdLineVarError{variable: "SIDECAR_IMAGE_VERSION"})
->>>>>>> d0098d52
 	}
 
 	value, ok = os.LookupEnv("SIDECAR_PREFIX")
 	if ok && len(value) > 0 {
-<<<<<<< HEAD
-		zitiPrefix = value
-	} else {
-		if len(zitiPrefix) == 0 {
-			klog.Error(&MissingEnvVarError{variable: "SIDECAR_PREFIX"})
-			klog.Error(&MissingCmdLineVarError{variable: "SIDECAR_PREFIX"})
-		}
-=======
 		sidecarPrefix = value
 	}
 	if len(sidecarPrefix) == 0 {
@@ -134,7 +108,6 @@
 		klog.V(4).Info(&MissingEnvVarError{variable: "SIDECAR_IMAGE_PULL_POLICY"})
 		klog.V(4).Info(&MissingCmdLineVarError{variable: "SIDECAR_IMAGE_PULL_POLICY"})
 		sidecarImagePullPolicy = defaultImagePullPolicy
->>>>>>> d0098d52
 	}
 
 	value, ok = os.LookupEnv("ZITI_MGMT_API")
@@ -185,34 +158,14 @@
 
 	value, ok = os.LookupEnv("SEARCH_DOMAINS")
 	if ok && len(value) > 0 {
-<<<<<<< HEAD
-		clusterDnsServiceIP = value
-	} else {
-		if len(clusterDnsServiceIP) == 0 {
-			klog.Error(&MissingEnvVarError{variable: "CLUSTER_DNS_SVC_IP"})
-			klog.Error(&MissingCmdLineVarError{variable: "CLUSTER_DNS_SVC_IP"})
-			klog.Infof("Custom DNS Server IP not set, Cluster DNS IP will be used instead")
-		}
-=======
 		searchDomains = strings.Split(value, ",")
->>>>>>> d0098d52
 	}
 	if len(searchDomains) == 0 {
 		klog.V(4).Info(&MissingEnvVarError{variable: "SEARCH_DOMAINS"})
 		klog.V(4).Info(&MissingCmdLineVarError{variable: "SEARCH_DOMAINS"})
 		klog.Info("Custom DNS search domains not set, using Kubernetes defaults")
 	} else {
-<<<<<<< HEAD
-		if len(searchDomainList) == 0 {
-			klog.Error(&MissingEnvVarError{variable: "SEARCH_DOMAIN_LIST"})
-			klog.Error(&MissingCmdLineVarError{variable: "SEARCH_DOMAIN_LIST"})
-			klog.Infof("Custom DNS search domains not set, Kubernetes default domains will be used instead")
-		} else {
-			searchDomains = []string(strings.Split(searchDomainList, " "))
-		}
-=======
 		klog.Infof("Custom DNS search domains: %s", searchDomains)
->>>>>>> d0098d52
 	}
 
 	value, ok = os.LookupEnv("ZITI_ROLE_KEY")
