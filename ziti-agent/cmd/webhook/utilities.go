package webhook

import (
	"strings"

	admissionv1 "k8s.io/api/admission/v1"
	corev1 "k8s.io/api/core/v1"
	metav1 "k8s.io/apimachinery/pkg/apis/meta/v1"
	"k8s.io/apimachinery/pkg/types"
	"k8s.io/klog/v2"
)

type JsonPatchEntry struct {
	OP    string      `json:"op"`
	Path  string      `json:"path"`
	Value interface{} `json:"value,omitempty"`
	From  string      `json:"from,omitempty"`
}

func hasContainer(containers []corev1.Container, prefix string) (string, bool) {
	for _, container := range containers {
		if strings.HasPrefix(container.Name, prefix) {
			return container.Name, true
		}
	}
	return "", false
}

func filterMapValuesByKey(values map[string]string, key string) ([]string, bool) {

	value, ok := values[key]
	if ok {
		if len(value) > 0 {
			return strings.Split(value, ","), true
		}
	}
	return []string{}, false
}

<<<<<<< HEAD
=======
// trimString is called when creating Ziti identity names and trims input to a maximum of 24 characters in length. If
// the string is longer than 24 characters, the first 24 characters are returned. Otherwise, the original string is
// returned.
func trimString(input string) string {
	if len(input) > 24 {
		return input[:24]
	}
	return input
}

func validateSubdomain(input string) error {
	_, err := regexp.MatchString(`^[a-z0-9]([-a-z0-9]*[a-z0-9])?(\.[a-z0-9]([-a-z0-9]*[a-z0-9])?)*$`, input)
	if err != nil {
		return err
	}
	return nil
}

func buildZitiIdentityName(prefix string, pod *corev1.Pod, uid types.UID) (string, error) {
	var name string
	var isUID bool

	// Check for explicit annotation first
	if annotatedName, exists := pod.Annotations[annotationIdentityName]; exists && annotatedName != "" {
		name = annotatedName
	} else {
		// Check labels in order of precedence
		labels := []string{labelApp, labelAppName, labelAppInstance, labelAppComponent}
		for _, label := range labels {
			klog.V(4).Infof("Checking label %s=%s", label, pod.Labels[label])
			if labelName, exists := pod.Labels[label]; exists && labelName != "" {
				name = labelName
				klog.V(4).Infof("Setting pod name from label %s=%s", label, name)
				break
			} else {
				klog.V(4).Infof("Label %s not found", label)
			}
		}

		// Check pod name if no label was found
		if name == "" && pod.Name != "" {
			name = pod.Name
		}

		// Fall back to pod UID if nothing else is available
		if name == "" {
			return "", fmt.Errorf("failed to build identity name")
		}
	}

	// Trim the name if it's too long and not a UID
	if !isUID {
		name = trimString(name)
	}

	// Build the full identity name
	identityName := fmt.Sprintf("%s-%s-%s-%s", prefix, name, pod.Namespace, uid)

	// Validate the final name
	if err := validateSubdomain(identityName); err != nil {
		return "", fmt.Errorf("invalid identity name '%s': %v", identityName, err)
	}

	return identityName, nil
}

>>>>>>> c03a41ef
// failureResponse sets the admission response as a failure with the provided error.
//
// Args:
//
//	ar: The admissionv1.AdmissionResponse to be updated.
//	err: The error that occurred, which will be logged and included in the response reason.
//
// Returns:
//
//	A pointer to the updated admissionv1.AdmissionResponse with Allowed set to false,
//	and the Result status set to "Failure" with a reason including the error message.
func failureResponse(ar admissionv1.AdmissionResponse, err error) *admissionv1.AdmissionResponse {
	ar.Allowed = false
	ar.Result = &metav1.Status{
		Status:  "Failure",
		Message: err.Error(),
	}
	return &ar
}

// successResponse sets the admission response as a success.
//
// Args:
//
//	ar: The admissionv1.AdmissionResponse to be updated.
//
// Returns:
//
//	A pointer to the updated admissionv1.AdmissionResponse with Allowed set to true,
//	and the Result status set to "Success".
func successResponse(ar admissionv1.AdmissionResponse) *admissionv1.AdmissionResponse {
	ar.Allowed = true
	ar.Result = &metav1.Status{
		Status: "Success",
	}
	return &ar
}<|MERGE_RESOLUTION|>--- conflicted
+++ resolved
@@ -1,13 +1,17 @@
 package webhook
 
 import (
+	"crypto/sha256"
+	"encoding/hex"
+	"errors"
+	"fmt"
+	"regexp"
 	"strings"
 
 	admissionv1 "k8s.io/api/admission/v1"
 	corev1 "k8s.io/api/core/v1"
 	metav1 "k8s.io/apimachinery/pkg/apis/meta/v1"
 	"k8s.io/apimachinery/pkg/types"
-	"k8s.io/klog/v2"
 )
 
 type JsonPatchEntry struct {
@@ -37,75 +41,55 @@
 	return []string{}, false
 }
 
-<<<<<<< HEAD
-=======
-// trimString is called when creating Ziti identity names and trims input to a maximum of 24 characters in length. If
-// the string is longer than 24 characters, the first 24 characters are returned. Otherwise, the original string is
-// returned.
-func trimString(input string) string {
-	if len(input) > 24 {
-		return input[:24]
-	}
-	return input
-}
-
-func validateSubdomain(input string) error {
-	_, err := regexp.MatchString(`^[a-z0-9]([-a-z0-9]*[a-z0-9])?(\.[a-z0-9]([-a-z0-9]*[a-z0-9])?)*$`, input)
-	if err != nil {
-		return err
-	}
-	return nil
-}
-
-func buildZitiIdentityName(prefix string, pod *corev1.Pod, uid types.UID) (string, error) {
+func buildZitiIdentityName(prefix string, podMeta *metav1.ObjectMeta, uid types.UID) (string, error) {
 	var name string
-	var isUID bool
 
 	// Check for explicit annotation first
-	if annotatedName, exists := pod.Annotations[annotationIdentityName]; exists && annotatedName != "" {
+	if annotatedName, exists := podMeta.Annotations[annotationIdentityName]; exists && annotatedName != "" {
 		name = annotatedName
 	} else {
 		// Check labels in order of precedence
 		labels := []string{labelApp, labelAppName, labelAppInstance, labelAppComponent}
 		for _, label := range labels {
-			klog.V(4).Infof("Checking label %s=%s", label, pod.Labels[label])
-			if labelName, exists := pod.Labels[label]; exists && labelName != "" {
+			if labelName, exists := podMeta.Labels[label]; exists && labelName != "" {
 				name = labelName
-				klog.V(4).Infof("Setting pod name from label %s=%s", label, name)
 				break
-			} else {
-				klog.V(4).Infof("Label %s not found", label)
 			}
-		}
-
-		// Check pod name if no label was found
-		if name == "" && pod.Name != "" {
-			name = pod.Name
-		}
-
-		// Fall back to pod UID if nothing else is available
-		if name == "" {
-			return "", fmt.Errorf("failed to build identity name")
 		}
 	}
 
-	// Trim the name if it's too long and not a UID
-	if !isUID {
-		name = trimString(name)
+	if name == "" {
+		return "", errors.New("failed to build identity name: no valid name found in annotations or labels")
 	}
 
-	// Build the full identity name
-	identityName := fmt.Sprintf("%s-%s-%s-%s", prefix, name, pod.Namespace, uid)
+	// Build base name with prefix, name and namespace
+	baseName := fmt.Sprintf("%s-%s-%s", prefix, name, podMeta.Namespace)
+
+	// Truncate to 50 characters if needed
+	if len(baseName) > 50 {
+		baseName = baseName[:50]
+	}
+
+	// Create SHA256 hash of UID and truncate to 10 characters
+	hasher := sha256.New()
+	hasher.Write([]byte(string(uid)))
+	hash := hex.EncodeToString(hasher.Sum(nil))[:10]
+
+	// Build final identity name with hash suffix
+	identityName := fmt.Sprintf("%s-%s", baseName, hash)
 
 	// Validate the final name
-	if err := validateSubdomain(identityName); err != nil {
-		return "", fmt.Errorf("invalid identity name '%s': %v", identityName, err)
+	valid, err := regexp.MatchString(`^[a-z0-9]([-a-z0-9]*[a-z0-9])?(\.[a-z0-9]([-a-z0-9]*[a-z0-9])?)*$`, identityName)
+	if err != nil {
+		return "", fmt.Errorf("error validating identity name: %v", err)
+	}
+	if !valid {
+		return "", fmt.Errorf("invalid identity name format: %s", identityName)
 	}
 
 	return identityName, nil
 }
 
->>>>>>> c03a41ef
 // failureResponse sets the admission response as a failure with the provided error.
 //
 // Args:
