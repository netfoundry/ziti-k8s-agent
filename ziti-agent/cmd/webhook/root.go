--- conflicted
+++ resolved
@@ -15,16 +15,13 @@
 	zitiAdminKey           []byte
 	zitiCtrlCaBundle       []byte
 	port                   int
-<<<<<<< HEAD
 	tunnelImage            string
 	tunnelImageVersion     string
 	zitiPrefix             string
-=======
 	sidecarImage           string
 	sidecarImageVersion    string
 	sidecarPrefix          string
 	sidecarIdentityDir     string
->>>>>>> d0098d52
 	zitiCtrlMgmtApi        string
 	zitiCtrlClientCertFile string
 	zitiCtrlClientKeyFile  string
